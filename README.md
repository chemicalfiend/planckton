# PlanckTon

<<<<<<< HEAD
## How to use

### Install

This will get less complicated when mBuild merges in a few PRs

```
git clone git@bitbucket.org:cmelab/planckton.git
cd planckton
conda create -n planckton
conda activate planckton
conda install -y --only-deps -c omnia -c cmelab -c mosdef mbuild foyer python=3.5
conda remove -y mbuild
conda install -y -c omnia -c conda-forge openmm=7.2.2 hoomd numpy=1.15.2 python=3.6
pip install -r requirements.txt
pip install .
pip install gsd signac
conda install numpy=1.15.2
conda install -c omnia -c mosdef mbuild
pytest # Run tests
```

You will also need to install [hoomd-blue](https://hoomd-blue.readthedocs.io/en/stable/)

### Run simulations

See example in `tests/test_sim.py`

Also see [planckton-flow](https://bitbucket.org/cmelab/planckton-flow)

### Add new compounds 


## How to develop

* Fork repo
* Add upstream `git remote add upstream git@bitbucket.org:cmelab/planckton.git`
* Code
* Submit PR

## Things to add

* Make the jobs easier to restart
** run up to
** don't re-init
** https://hoomd-blue.readthedocs.io/en/stable/restartable-jobs.html#temperature-ramp

## Debug notes 

`singularity exec --nv --bind $(pwd):/run/user/ planckton-test.simg python planckton/init.py`

`singularity exec --nv --bind $(pwd):/run/user/ planckton-test.simg python planckton/sim.py`

This repository is built to enable large sweeps exploring the self-assembly and charge transport 
for mixtures of organic photovoltaic compounds under various conditions.
To conduct these sweeps, multiple simulation tools are tied together 
to reproducibly and accurately generate these structures.
=======
This repository is built to enable large sweeps exploring the self-assembly and charge transport 
for mixtures of organic photovoltaic compounds under various conditions.
To conduct these sweeps, multiple simulation tools are tied together 
to reproducably and accurately generate these structures.
>>>>>>> 8d7a9877

The simulations tools used here are:

* **mbuild** - builds compounds and initializes simulations

* **foyer** - selects the force-fields for the compounds

* **hoomd** - runs the simulations

* **signac** - manages and organizes the many variables that are run

* **signac-flow** - manages workflows

<<<<<<< HEAD
* **MorphCT** - determines charge transport through the morphology
=======
* **MorphCT** - determines charge tranport through the morphology
>>>>>>> 8d7a9877
<|MERGE_RESOLUTION|>--- conflicted
+++ resolved
@@ -1,6 +1,6 @@
 # PlanckTon
 
-<<<<<<< HEAD
+
 ## How to use
 
 ### Install
@@ -58,12 +58,7 @@
 for mixtures of organic photovoltaic compounds under various conditions.
 To conduct these sweeps, multiple simulation tools are tied together 
 to reproducibly and accurately generate these structures.
-=======
-This repository is built to enable large sweeps exploring the self-assembly and charge transport 
-for mixtures of organic photovoltaic compounds under various conditions.
-To conduct these sweeps, multiple simulation tools are tied together 
-to reproducably and accurately generate these structures.
->>>>>>> 8d7a9877
+
 
 The simulations tools used here are:
 
@@ -77,8 +72,4 @@
 
 * **signac-flow** - manages workflows
 
-<<<<<<< HEAD
-* **MorphCT** - determines charge transport through the morphology
-=======
-* **MorphCT** - determines charge tranport through the morphology
->>>>>>> 8d7a9877
+* **MorphCT** - determines charge transport through the morphology