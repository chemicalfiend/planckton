
name: CI

on:
  push:
    branches: [ master ]
  pull_request:
    branches: [ master ]

jobs:
  build:
    runs-on: ubuntu-latest
    container: 
<<<<<<< HEAD
    image: cmelab/planckton_cpu:0.0.2
=======
      image: cmelab/planckton_cpu:0.0.1
>>>>>>> 0752c0a6

    steps:
    - uses: actions/checkout@v2
 
    - name: Run pytest with coverage report
      shell: bash -l {0}
      run: |
          python -m pytest --cov=./ --cov-report=xml
          
    - name: Upload coverage to Codecov
      uses: codecov/codecov-action@v1
      with:
        token: ${{ secrets.CODECOV_TOKEN }}
        file: ./coverage.xml<|MERGE_RESOLUTION|>--- conflicted
+++ resolved
@@ -11,11 +11,7 @@
   build:
     runs-on: ubuntu-latest
     container: 
-<<<<<<< HEAD
-    image: cmelab/planckton_cpu:0.0.2
-=======
-      image: cmelab/planckton_cpu:0.0.1
->>>>>>> 0752c0a6
+        image: cmelab/planckton_cpu:0.0.2
 
     steps:
     - uses: actions/checkout@v2
