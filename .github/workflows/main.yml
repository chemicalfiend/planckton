
name: CI

on:
  push:
    branches: [ master ]
  pull_request:
    branches: [ master ]

jobs:
  build:
    runs-on: ubuntu-latest
    container: 
<<<<<<< HEAD
    image: cmelab/planckton_cpu:0.0.1
=======
      image: cmelab/planckton_cpu:0.0.1
>>>>>>> 0752c0a6

    steps:
    - uses: actions/checkout@v2
 
    - name: Run pytest with coverage report
      shell: bash -l {0}
      run: |
          conda activate planckton
          python -m pytest --cov=./ --cov-report=xml
          
    - name: Upload coverage to Codecov
      uses: codecov/codecov-action@v1
      with:
        token: ${{ secrets.CODECOV_TOKEN }}
        file: ./coverage.xml<|MERGE_RESOLUTION|>--- conflicted
+++ resolved
@@ -11,11 +11,7 @@
   build:
     runs-on: ubuntu-latest
     container: 
-<<<<<<< HEAD
-    image: cmelab/planckton_cpu:0.0.1
-=======
       image: cmelab/planckton_cpu:0.0.1
->>>>>>> 0752c0a6
 
     steps:
     - uses: actions/checkout@v2
