"""Tools for running an OPV simulation with PlanckTon."""
import os

import hoomd.data
import hoomd.dump
import hoomd.md
import unyt as u
from mbuild.formats.hoomd_simulation import create_hoomd_simulation

from planckton.utils.solvate import set_coeffs


class Simulation:
    """Convenience class for initializing and running a HOOMD simulation.

    Parameters
    ----------
    typed_system : ParmEd structure
        Typed structure used to initialize the simulation.
    kT : float
<<<<<<< HEAD
        Dimensionless temperature at which to run the simulation.
    e_factor : float, default 1.0
        Scaling parameter for particle interaction strengths, used to simulate
        implicit solvent.
    tau : float, default 1.0
        Thermostat coupling strength.
    gsd_write : int, default 1e6
        Period to write simulation snapshots to gsd file.
    log_write : int, default 1e5
        Period to write simulation data to the log file.
    shrink_steps : int, default 1e6
        Number of timesteps over which to shrink the box.
    shrink_kT_reduced : float, default 10
        Dimensionless temperature to run the shrink step.
    n_steps : int, default 1e3
        Number of steps to run the simulation.
    dt : float, default 0.0001
        Size of simulation timestep in simulation time units.
    mode : str, default "gpu"
        Mode passed to hoomd.context.initialize. Options are "cpu" or "gpu".
=======
        Dimensionless temperature at which to run the simulation
    e_factor : float, default 1.0
        Scaling parameter for particle interaction strengths, used to simulate
        solvent
    tau : float, default 5.0
        Thermostat coupling period (in simulation time units)
    r_cut : float, default 2.5
        Cutoff radius for potentials (in simulation distance units)
    gsd_write : int, default 1e6
        Period to write simulation snapshots to gsd file
    log_write : int, default 1e5
        Period to write simulation data to the log file
    shrink_steps : int, default 1e6
        Number of timesteps over which to shrink the box
    shrink_kT_reduced : float, default 10
        Dimensionless temperature to run the shrink step
    n_steps : int, default 1e3
        Number of steps to run the simulation
    dt : float, default 0.0001
        Size of simulation timestep (in simulation time units)
    mode : str, default "gpu"
        Mode flag passed to hoomd.context.initialize. Options are "cpu" and
        "gpu".
>>>>>>> c59e3b34
    target_length : unyt.unyt_quantity, default None
        Target final box length for the shrink step. If None is provided, no
        shrink step will be performed.
    restart : str, default None
<<<<<<< HEAD
        Path to gsd file from which to restart the simulation.
    nlist : str, default "cell"
        Type of neighborlist to use. Options are "cell", "tree", and "stencil".
        See https://hoomd-blue.readthedocs.io/en/stable/nlist.html and
        https://hoomd-blue.readthedocs.io/en/stable/module-md-nlist.html
=======
        Path to gsd file from which to restart the simulation
>>>>>>> c59e3b34

    Attributes
    ----------
    ref_values : namedtuple
        Distance, energy, and mass values used for scaling in angstroms,
        kcal/mol, and daltons.
    system : ParmEd structure
        Structure used to initialize the simulation
    kT : float
        Dimensionless temperature at the simulation is run
    e_factor : float
        Scaling parameter for particle interaction strengths
    tau : float
        Thermostat coupling period
    r_cut : float
        Cutoff radius for potentials
    gsd_write : int
        Period to write simulation snapshots to gsd file
    log_write : int
        Period to write simulation data to the log file
    shrink_steps : int
        Number of timesteps over which to shrink the box
    shrink_kT_reduced : float
        Dimensionless temperature to run the shrink step
    n_steps : int
        Number of steps to run the simulation
    dt : float
        Size of simulation timestep in simulation time units
    mode : str
        Mode flag passed to hoomd.context.initialize.
    target_length : unyt.unyt_quantity
        Target final box length for the shrink step.
    nlist : str
        Type of neighborlist used.
    """

    def __init__(
        self,
        typed_system,
        kT,
        e_factor=1.0,
<<<<<<< HEAD
        tau=1.0,
=======
        tau=5.0,
        r_cut=2.5,
>>>>>>> c59e3b34
        gsd_write=1e5,
        log_write=1e3,
        shrink_steps=1e3,
        shrink_kT_reduced=10,
        n_steps=1e7,
        dt=0.0001,
        mode="gpu",
        target_length=None,
        restart=None,
        nlist="cell",
    ):
        self.system = typed_system
        self.kT = kT
        self.e_factor = e_factor
        self.tau = tau
        self.r_cut = r_cut
        self.gsd_write = gsd_write
        self.log_write = log_write
        self.shrink_steps = shrink_steps
        self.shrink_kT_reduced = shrink_kT_reduced
        self.n_steps = n_steps
        self.dt = dt
        self.mode = mode
        self.target_length = target_length
        self.restart = restart
        self.nlist = nlist

    def run(self):
        """Run the simulation."""
        hoomd_args = f"--single-mpi --mode={self.mode}"
        sim = hoomd.context.initialize(hoomd_args)

        with sim:
            hoomd.util.quiet_status()
            # mbuild units are nm, amu
            hoomd_objects, ref_values = create_hoomd_simulation(
                self.system,
                auto_scale=True,
                restart=self.restart,
<<<<<<< HEAD
                nlist=self.nlist,
=======
                r_cut=self.r_cut,
>>>>>>> c59e3b34
            )
            self.ref_values = ref_values
            snap = hoomd_objects[0]
            hoomd.util.unquiet_status()

            if self.target_length is not None:
                self.target_length /= ref_values.distance

            if self.e_factor != 1:
                print("Scaling LJ coeffs by e_factor")
                hoomd.util.quiet_status()
                # catch all instances of LJ pair
                ljtypes = [
                    i
                    for i in sim.forces
                    if isinstance(i, hoomd.md.pair.lj)
                    or isinstance(i, hoomd.md.special_pair.lj)
                ]

                for lj in ljtypes:
                    pair_list = lj.get_metadata()["pair_coeff"].get_metadata()
                    for pair_dict in pair_list:
                        # Scale the epsilon values by e_factor
                        try:
                            a, b, new_dict = set_coeffs(
                                pair_dict, self.e_factor
                            )
                            lj.pair_coeff.set(a, b, **new_dict)
                        except ValueError:
                            # if the pair has not been defined,
                            # it will not have a dictionary object
                            # instead it will be a string (e.g. "ca-ca")
                            # and will fail when trying to make the new_dict
                            pass
                hoomd.util.unquiet_status()

            integrator_mode = hoomd.md.integrate.mode_standard(dt=self.dt)
            all_particles = hoomd.group.all()
            try:
                integrator = hoomd.md.integrate.nvt(
                    group=both, tau=self.tau, kT=self.shrink_kT_reduced
                )
            except NameError:
                # both does not exist
                integrator = hoomd.md.integrate.nvt(
                    group=all_particles, tau=self.tau, kT=self.shrink_kT_reduced
                )

            hoomd.dump.gsd(
                filename="trajectory.gsd",
                period=self.gsd_write,
                group=all_particles,
                overwrite=False,
                phase=0,
                dynamic=["momentum"],
            )
            gsd_restart = hoomd.dump.gsd(
                "restart.gsd",
                period=self.gsd_write,
                group=all_particles,
                truncate=True,
                phase=0,
                dynamic=["momentum"],
            )
            log_quantities = [
                "temperature",
                "pressure",
                "volume",
                "potential_energy",
                "kinetic_energy",
                "pair_lj_energy",
                "bond_harmonic_energy",
                "angle_harmonic_energy",
            ]
            hoomd.analyze.log(
                "trajectory.log",
                quantities=log_quantities,
                period=self.log_write,
                header_prefix="#",
                overwrite=False,
                phase=0,
            )
            if self.restart is None:
                integrator.randomize_velocities(seed=42)

            if self.target_length is not None:
                # Run the shrink step
                final_length = self.target_length.to("Angstrom").value
                final_box = (self.shrink_steps, final_length)
                size_variant = hoomd.variant.linear_interp(
                    [(0, snap.box.Lx), final_box], zero=0
                )
                box_resize = hoomd.update.box_resize(L=size_variant)
                hoomd.run_upto(self.shrink_steps)
                box_resize.disable()
                self.n_steps += self.shrink_steps

            # After shrinking, reset velocities and change temp
            integrator.set_params(kT=self.kT)
            integrator.randomize_velocities(seed=42)
            integrator_mode.set_params(dt=self.dt)

            try:
                hoomd.run_upto(self.n_steps + 1, limit_multiple=self.gsd_write)
                print("Simulation completed")
                done = True
            except hoomd.WalltimeLimitReached:
                print("Walltime limit reached")
                done = False
            finally:
                gsd_restart.write_restart()
                print("Restart file written")
            return done<|MERGE_RESOLUTION|>--- conflicted
+++ resolved
@@ -18,33 +18,11 @@
     typed_system : ParmEd structure
         Typed structure used to initialize the simulation.
     kT : float
-<<<<<<< HEAD
-        Dimensionless temperature at which to run the simulation.
-    e_factor : float, default 1.0
-        Scaling parameter for particle interaction strengths, used to simulate
-        implicit solvent.
-    tau : float, default 1.0
-        Thermostat coupling strength.
-    gsd_write : int, default 1e6
-        Period to write simulation snapshots to gsd file.
-    log_write : int, default 1e5
-        Period to write simulation data to the log file.
-    shrink_steps : int, default 1e6
-        Number of timesteps over which to shrink the box.
-    shrink_kT_reduced : float, default 10
-        Dimensionless temperature to run the shrink step.
-    n_steps : int, default 1e3
-        Number of steps to run the simulation.
-    dt : float, default 0.0001
-        Size of simulation timestep in simulation time units.
-    mode : str, default "gpu"
-        Mode passed to hoomd.context.initialize. Options are "cpu" or "gpu".
-=======
         Dimensionless temperature at which to run the simulation
     e_factor : float, default 1.0
         Scaling parameter for particle interaction strengths, used to simulate
         solvent
-    tau : float, default 5.0
+    tau : float, default 1.0
         Thermostat coupling period (in simulation time units)
     r_cut : float, default 2.5
         Cutoff radius for potentials (in simulation distance units)
@@ -63,20 +41,15 @@
     mode : str, default "gpu"
         Mode flag passed to hoomd.context.initialize. Options are "cpu" and
         "gpu".
->>>>>>> c59e3b34
     target_length : unyt.unyt_quantity, default None
         Target final box length for the shrink step. If None is provided, no
         shrink step will be performed.
     restart : str, default None
-<<<<<<< HEAD
         Path to gsd file from which to restart the simulation.
     nlist : str, default "cell"
         Type of neighborlist to use. Options are "cell", "tree", and "stencil".
         See https://hoomd-blue.readthedocs.io/en/stable/nlist.html and
         https://hoomd-blue.readthedocs.io/en/stable/module-md-nlist.html
-=======
-        Path to gsd file from which to restart the simulation
->>>>>>> c59e3b34
 
     Attributes
     ----------
@@ -118,12 +91,8 @@
         typed_system,
         kT,
         e_factor=1.0,
-<<<<<<< HEAD
         tau=1.0,
-=======
-        tau=5.0,
         r_cut=2.5,
->>>>>>> c59e3b34
         gsd_write=1e5,
         log_write=1e3,
         shrink_steps=1e3,
@@ -163,11 +132,8 @@
                 self.system,
                 auto_scale=True,
                 restart=self.restart,
-<<<<<<< HEAD
                 nlist=self.nlist,
-=======
                 r_cut=self.r_cut,
->>>>>>> c59e3b34
             )
             self.ref_values = ref_values
             snap = hoomd_objects[0]
