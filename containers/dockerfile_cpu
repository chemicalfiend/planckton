FROM continuumio/miniconda3:4.9.2

WORKDIR /opt/app

<<<<<<< HEAD
# Make RUN commands use `bash --login`: -- fixes conda init
# https://pythonspeed.com/articles/activate-conda-dockerfile/
SHELL ["/bin/bash", "--login", "-c"]

# Install conda
RUN CONDA_VERSION="4.8.3" && \
    CONDA_MD5_CHECKSUM="d63adf39f2c220950a063e0529d4ff74" && \
    \
    apt update && \
    apt install --no-install-recommends -y wget tar ca-certificates bzip2 curl git ssh-client && \
    apt clean &&\
    rm -rf /var/lib/apt/lists/* && \
    \
    mkdir -p "$CONDA_DIR" && \
    wget "http://repo.continuum.io/miniconda/Miniconda3-py38_${CONDA_VERSION}-Linux-x86_64.sh" -O miniconda.sh && \
    echo "$CONDA_MD5_CHECKSUM  miniconda.sh" | md5sum -c && \
    bash miniconda.sh -f -b -p "$CONDA_DIR" && \
    rm miniconda.sh && \
    /opt/conda/bin/conda clean -tipsy && \
    ln -s /opt/conda/etc/profile.d/conda.sh /etc/profile.d/conda.sh && \
    echo ". /opt/conda/etc/profile.d/conda.sh" >> ~/.bashrc && \
    echo "conda activate base" >> ~/.bashrc && \
    \
    conda update --all --yes && \
    conda config --set auto_update_conda False && \
    conda init bash
=======
# Create the environment
COPY environment.yml ./
>>>>>>> 743021b6

RUN conda env create -f environment.yml && \
    conda clean --all --yes

# Install curl for Codecov
RUN apt-get update && apt-get upgrade -y && apt-get install -y curl

<<<<<<< HEAD
# prevent python from loading packages from outside the container
# default empty pythonpath
ENV PYTHONPATH=/ignore/pythonpath

# build environment
RUN conda env create -f environment.yml

RUN conda init bash && \
    /opt/conda/bin/conda clean -tipsy && \
    rm /environment.yml && \ 
    echo "conda activate planckton" >> ~/.bashrc

# disable user site directories (https://docs.python.org/3/library/site.html#module-site)
RUN sed -i -e 's/ENABLE_USER_SITE = None/ENABLE_USER_SITE = False/g' `python3 -c 'import site; print(site.__file__)'`
=======
# Prepend the environment's installation of conda to the PATH
ENV PATH /opt/conda/envs/planckton/bin:$PATH
>>>>>>> 743021b6
<|MERGE_RESOLUTION|>--- conflicted
+++ resolved
@@ -2,37 +2,12 @@
 
 WORKDIR /opt/app
 
-<<<<<<< HEAD
 # Make RUN commands use `bash --login`: -- fixes conda init
 # https://pythonspeed.com/articles/activate-conda-dockerfile/
 SHELL ["/bin/bash", "--login", "-c"]
 
-# Install conda
-RUN CONDA_VERSION="4.8.3" && \
-    CONDA_MD5_CHECKSUM="d63adf39f2c220950a063e0529d4ff74" && \
-    \
-    apt update && \
-    apt install --no-install-recommends -y wget tar ca-certificates bzip2 curl git ssh-client && \
-    apt clean &&\
-    rm -rf /var/lib/apt/lists/* && \
-    \
-    mkdir -p "$CONDA_DIR" && \
-    wget "http://repo.continuum.io/miniconda/Miniconda3-py38_${CONDA_VERSION}-Linux-x86_64.sh" -O miniconda.sh && \
-    echo "$CONDA_MD5_CHECKSUM  miniconda.sh" | md5sum -c && \
-    bash miniconda.sh -f -b -p "$CONDA_DIR" && \
-    rm miniconda.sh && \
-    /opt/conda/bin/conda clean -tipsy && \
-    ln -s /opt/conda/etc/profile.d/conda.sh /etc/profile.d/conda.sh && \
-    echo ". /opt/conda/etc/profile.d/conda.sh" >> ~/.bashrc && \
-    echo "conda activate base" >> ~/.bashrc && \
-    \
-    conda update --all --yes && \
-    conda config --set auto_update_conda False && \
-    conda init bash
-=======
 # Create the environment
 COPY environment.yml ./
->>>>>>> 743021b6
 
 RUN conda env create -f environment.yml && \
     conda clean --all --yes
@@ -40,22 +15,14 @@
 # Install curl for Codecov
 RUN apt-get update && apt-get upgrade -y && apt-get install -y curl
 
-<<<<<<< HEAD
-# prevent python from loading packages from outside the container
+# Prevent python from loading packages from outside the container
 # default empty pythonpath
 ENV PYTHONPATH=/ignore/pythonpath
-
-# build environment
-RUN conda env create -f environment.yml
 
 RUN conda init bash && \
     /opt/conda/bin/conda clean -tipsy && \
     rm /environment.yml && \ 
     echo "conda activate planckton" >> ~/.bashrc
 
-# disable user site directories (https://docs.python.org/3/library/site.html#module-site)
-RUN sed -i -e 's/ENABLE_USER_SITE = None/ENABLE_USER_SITE = False/g' `python3 -c 'import site; print(site.__file__)'`
-=======
-# Prepend the environment's installation of conda to the PATH
-ENV PATH /opt/conda/envs/planckton/bin:$PATH
->>>>>>> 743021b6
+# Disable user site directories (https://docs.python.org/3/library/site.html#module-site)
+RUN sed -i -e 's/ENABLE_USER_SITE = None/ENABLE_USER_SITE = False/g' `python3 -c 'import site; print(site.__file__)'`